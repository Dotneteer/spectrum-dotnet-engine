using System;
using System.IO;
using System.Linq;
using System.Threading.Tasks;
using Avalonia.Controls;
using Avalonia.Metadata;
using SpectrumEngine.Emu;
// ReSharper disable UnusedMember.Local
// ReSharper disable UnusedParameter.Local

namespace SpectrumEngine.Client.Avalonia.ViewModels;

/// <summary>
/// The view model that represents the virtual machine's state
/// </summary>
public class MachineViewModel: ViewModelBase
{
    private readonly MainWindowViewModel _parentVm;
    private MachineController? _mc;
    private MachineControllerState _mstate;
    private bool _allowFastLoad;
    private TapeMode _tapeMode;
<<<<<<< HEAD
    private FrameStats _frameStats = new FrameStats(); 
=======
    private int _clockMultiplier;
>>>>>>> 944ee32e

    /// <summary>
    /// Bind this view model to its parent
    /// </summary>
    /// <param name="parent">The parent MainWindowViewModel instance</param>
    public MachineViewModel(MainWindowViewModel parent)
    {
        _parentVm = parent;
    }
    
    /// <summary>
    /// Set the machine controller to use with this view model
    /// </summary>
    /// <param name="controller">The machine controller to use</param>
    public void SetMachineController(MachineController controller)
    {
        // --- Unsubscribe from the events of the previous controller
        if (_mc != null)
        {
            _mc.StateChanged -= OnStateChanged;
            _mc.FrameCompleted -= OnFrameCompleted;
            _mc.Machine.MachinePropertyChanged -= OnMachinePropertyChanged;
        }

        // --- Set up the new controller and handle the state changes
        _mc = controller;
        _mc.StateChanged += OnStateChanged;
        _mc.FrameCompleted += OnFrameCompleted;
        _mc.Machine.MachinePropertyChanged += OnMachinePropertyChanged;
        ClockMultiplier = _mc.Machine.TargetClockMultiplier;
        OnStateChanged(this, (MachineControllerState.None, MachineControllerState.None));

        // --- Update view model properties
        _parentVm.Display = new DisplayViewModel(_mc);

        void OnStateChanged(object? sender, (MachineControllerState OldState, MachineControllerState NewState) e)
        {
            // --- Refresh command states whenever the controller state changes
            MachineControllerState = e.NewState;
        }

        void OnFrameCompleted(object? sender, bool completed)
        {
            if (!completed) return;
            
            var lastStats = _mc.FrameStats;
            FrameStats = new FrameStats
            {
                FrameCount = lastStats.FrameCount,
                LastCpuFrameTimeInMs = lastStats.LastCpuFrameTimeInMs,
                AvgCpuFrameTimeInMs = lastStats.AvgCpuFrameTimeInMs,
                LastFrameTimeInMs = lastStats.LastFrameTimeInMs,
                AvgFrameTimeInMs = lastStats.AvgFrameTimeInMs
            };
        }

        void OnMachinePropertyChanged(object? sender, (string key, object? value) args)
        {
            if (args.key == MachinePropNames.TapeMode && args.value is TapeMode tapeMode)
            {
                TapeMode = tapeMode;
            }
        }
    }

    public FrameStats FrameStats
    {
        get => _frameStats;
        set => SetProperty(ref _frameStats, value);
    }
    
    /// <summary>
    /// Get or set the controller state
    /// </summary>
    public MachineControllerState MachineControllerState
    {
        get => _mstate;
        set => SetProperty(ref _mstate, value);
    }

    /// <summary>
    /// The current tape mode
    /// </summary>
    public TapeMode TapeMode
    {
        get => _tapeMode;
        private set => SetProperty(ref _tapeMode, value);
    }
    
    /// <summary>
    /// Indicates if fast load from tape is allowed
    /// </summary>
    public bool AllowFastLoad
    {
        get => _allowFastLoad;
        set
        {
            SetProperty(ref _allowFastLoad, value);
            _mc?.Machine.SetMachineProperty(MachinePropNames.FastLoad, value);
        }
    }

    /// <summary>
    /// The current clock multiplier
    /// </summary>
    public int ClockMultiplier
    {
        get => _clockMultiplier;
        set => SetProperty(ref _clockMultiplier, value);
    }
    /// <summary>
    /// Raised when a machine command has been executed
    /// </summary>
    public EventHandler? CommandExecuted;

    private void RaiseCommandExecuted()
    {
        CommandExecuted?.Invoke(this, EventArgs.Empty);
    }
    
    /// <summary>
    /// Execute the Start command
    /// </summary>
    public void Start()
    {
        _mc?.Start();
        RaiseCommandExecuted();
    }

    /// <summary>
    /// Enable/disable the Start command
    /// </summary>
    /// <param name="parameter">Unused</param>
    /// <returns>Is the command enabled?</returns>
    [DependsOn(nameof(MachineControllerState))]
    private bool CanStart(object? parameter)
        => _mc != null && MachineControllerState != MachineControllerState.Running; 
    
    /// <summary>
    /// Execute the Pause command
    /// </summary>
    public Task Pause()
    {
        RaiseCommandExecuted();
        return _mc!.Pause();
    }

    /// <summary>
    /// Enable/disable the Pause command
    /// </summary>
    /// <param name="parameter">Unused</param>
    /// <returns>Is the command enabled?</returns>
    [DependsOn(nameof(MachineControllerState))]
    private bool CanPause(object? parameter)
        => _mc != null && MachineControllerState == MachineControllerState.Running; 
    
    /// <summary>
    /// Execute the Stop command
    /// </summary>
    public Task Stop()
    {
        RaiseCommandExecuted();
        return _mc!.Stop();
    }

    /// <summary>
    /// Enable/disable the Stop command
    /// </summary>
    /// <param name="parameter">Unused</param>
    /// <returns>Is the command enabled?</returns>
    [DependsOn(nameof(MachineControllerState))]
    private bool CanStop(object? parameter)
        => _mc != null && MachineControllerState == MachineControllerState.Running 
           || MachineControllerState == MachineControllerState.Paused; 
    
    /// <summary>
    /// Execute the Restart command
    /// </summary>
    public Task Restart()
    {
        RaiseCommandExecuted();
        return _mc!.Restart();
    }

    /// <summary>
    /// Enable/disable the Restart command
    /// </summary>
    /// <param name="parameter">Unused</param>
    /// <returns>Is the command enabled?</returns>
    [DependsOn(nameof(MachineControllerState))]
    private bool CanRestart(object? parameter)
        => _mc != null && MachineControllerState == MachineControllerState.Running 
           || MachineControllerState == MachineControllerState.Paused;
    
    /// <summary>
    /// Execute the StartDebug command
    /// </summary>
    public void StartDebug()
    {
        RaiseCommandExecuted();
        _mc!.StartDebug();
    }

    /// <summary>
    /// Enable/disable the StartDebug command
    /// </summary>
    /// <param name="parameter">Unused</param>
    /// <returns>Is the command enabled?</returns>
    [DependsOn(nameof(MachineControllerState))]
    private bool CanStartDebug(object? parameter)
        => _mc != null && MachineControllerState != MachineControllerState.Running;
    
    /// <summary>
    /// Execute the StepInto command
    /// </summary>
    public void StepInto()
    {
        _mc!.StepInto();
        RaiseCommandExecuted();
    }

    /// <summary>
    /// Enable/disable the StepInto command
    /// </summary>
    /// <param name="parameter">Unused</param>
    /// <returns>Is the command enabled?</returns>
    [DependsOn(nameof(MachineControllerState))]
    private bool CanStepInto(object? parameter)
        => _mc != null && MachineControllerState == MachineControllerState.Paused;
    
    /// <summary>
    /// Execute the StepOver command
    /// </summary>
    public void StepOver()
    {
        _mc!.StepOver();
        RaiseCommandExecuted();
    }

    /// <summary>
    /// Enable/disable the StepOver command
    /// </summary>
    /// <param name="parameter">Unused</param>
    /// <returns>Is the command enabled?</returns>
    [DependsOn(nameof(MachineControllerState))]
    private bool CanStepOver(object? parameter)
        => _mc != null && MachineControllerState == MachineControllerState.Paused;
    
    /// <summary>
    /// Execute the StepOut command
    /// </summary>
    public void StepOut()
    {
        _mc!.StepOut();
        RaiseCommandExecuted();
    }

    /// <summary>
    /// Enable/disable the StepOut command
    /// </summary>
    /// <param name="parameter">Unused</param>
    /// <returns>Is the command enabled?</returns>
    [DependsOn(nameof(MachineControllerState))]
    private bool CanStepOut(object? parameter)
        => _mc != null && MachineControllerState == MachineControllerState.Paused;
    
    public void ToggleFastLoad() => AllowFastLoad = !AllowFastLoad;

    public async Task SetTapeFile()
    {
        if (App.AppWindow == null) return;

        // --- Allow the user to select a tape file
        var dlg = new OpenFileDialog();
        dlg.Filters!.Add(new FileDialogFilter() { Name = "TAP Files", Extensions = { "tap" } });
        dlg.Filters.Add(new FileDialogFilter() { Name = "TZX Files", Extensions = { "tzx" } });
        
        // --- BUG: Avalonia 0.10.15 does not allow "*" filter an MacOSX
        dlg.Filters.Add(new FileDialogFilter() { Name = "All Files", Extensions = { "*" } });
        dlg.AllowMultiple = true;
        var result = await dlg.ShowAsync(App.AppWindow);

        // --- Check for selected tape file
        if (result != null)
        {
            // --- Read tape data
            var reader = new BinaryReader(File.OpenRead(result[0]));
            
            // --- Try as TZX
            var tzxReader = new TzxReader(reader);
            var readerFound = false;
            try
            {
                readerFound = tzxReader.ReadContent();
            }
            catch (Exception)
            {
                // --- This exception is intentionally ingnored
            }

            if (readerFound)
            {
                // --- This is a .TZX format
                var dataBlocks = tzxReader.DataBlocks.Select(b => b.GetDataBlock()).Where(b => b != null).ToList();
                _mc?.Machine.SetMachineProperty(MachinePropNames.TapeData, dataBlocks);
                return;
            }

            // --- Let's assume .TAP tap format
            reader.BaseStream.Seek(0, SeekOrigin.Begin);
            var tapReader = new TapReader(reader);
            try
            {
                readerFound = tapReader.ReadContent();
                if (readerFound)
                {
                    // --- This is a .TAP format
                    var dataBlocks = tapReader.DataBlocks.ToList();
                    _mc?.Machine.SetMachineProperty(MachinePropNames.TapeData, dataBlocks);
                }
                else
                {
                    throw new InvalidOperationException("Could not read tape file");
                }
            }
            catch (Exception ex)
            {
                // --- Perhaps wrong file format
                _mc?.Machine.SetMachineProperty(MachinePropNames.TapeData, null);
                var msgBox = MessageBox.Avalonia.MessageBoxManager.GetMessageBoxStandardWindow("Error",
                    $"Cannot parse the contents of the specified file as a valid TZX or TAP file ({ex.Message})");
                await msgBox.Show();
            }
            RaiseCommandExecuted();
        }
    }

    /// <summary>
    /// Send a request to the machine to rewind the tape
    /// </summary>
    public void Rewind()
    {
        _mc?.Machine.SetMachineProperty(MachinePropNames.RewindRequested, true);
        RaiseCommandExecuted();
    }

    /// <summary>
    /// Sets the clock multiplier to the specified value
    /// </summary>
    /// <param name="arg"></param>
    public void SetClockMultiplier(object? arg)
    {
        if (arg is not string stringValue || !int.TryParse(stringValue, out var intValue)) return;
        
        _mc!.Machine.TargetClockMultiplier = intValue;
        ClockMultiplier = intValue;
    }
}<|MERGE_RESOLUTION|>--- conflicted
+++ resolved
@@ -18,13 +18,11 @@
     private readonly MainWindowViewModel _parentVm;
     private MachineController? _mc;
     private MachineControllerState _mstate;
+    private int _machineFrames;
     private bool _allowFastLoad;
     private TapeMode _tapeMode;
-<<<<<<< HEAD
+    private int _clockMultiplier;
     private FrameStats _frameStats = new FrameStats(); 
-=======
-    private int _clockMultiplier;
->>>>>>> 944ee32e
 
     /// <summary>
     /// Bind this view model to its parent
@@ -51,6 +49,7 @@
 
         // --- Set up the new controller and handle the state changes
         _mc = controller;
+        _machineFrames = 0;
         _mc.StateChanged += OnStateChanged;
         _mc.FrameCompleted += OnFrameCompleted;
         _mc.Machine.MachinePropertyChanged += OnMachinePropertyChanged;
@@ -64,21 +63,18 @@
         {
             // --- Refresh command states whenever the controller state changes
             MachineControllerState = e.NewState;
+            
+            // --- Reset frame counter on a start/restart
+            if (e.OldState is MachineControllerState.None or MachineControllerState.Stopped 
+                && e.NewState is MachineControllerState.Running)
+            {
+                MachineFrames = 0;
+            } 
         }
 
         void OnFrameCompleted(object? sender, bool completed)
         {
-            if (!completed) return;
-            
-            var lastStats = _mc.FrameStats;
-            FrameStats = new FrameStats
-            {
-                FrameCount = lastStats.FrameCount,
-                LastCpuFrameTimeInMs = lastStats.LastCpuFrameTimeInMs,
-                AvgCpuFrameTimeInMs = lastStats.AvgCpuFrameTimeInMs,
-                LastFrameTimeInMs = lastStats.LastFrameTimeInMs,
-                AvgFrameTimeInMs = lastStats.AvgFrameTimeInMs
-            };
+            if (completed) MachineFrames++;
         }
 
         void OnMachinePropertyChanged(object? sender, (string key, object? value) args)
@@ -90,12 +86,6 @@
         }
     }
 
-    public FrameStats FrameStats
-    {
-        get => _frameStats;
-        set => SetProperty(ref _frameStats, value);
-    }
-    
     /// <summary>
     /// Get or set the controller state
     /// </summary>
@@ -291,6 +281,15 @@
     private bool CanStepOut(object? parameter)
         => _mc != null && MachineControllerState == MachineControllerState.Paused;
     
+    /// <summary>
+    /// Get or set the machine frames completed
+    /// </summary>
+    public int MachineFrames
+    {
+        get => _machineFrames;
+        set => SetProperty(ref _machineFrames, value);
+    }
+
     public void ToggleFastLoad() => AllowFastLoad = !AllowFastLoad;
 
     public async Task SetTapeFile()
